*.pyc
__pycache__
*~
.DS_Store
build/*
dist/*
networkx/version.py
examples/*/*.png
doc/networkx-documentation.zip
doc/networkx_reference.pdf
doc/networkx_tutorial.pdf
doc/build
doc/ghpages_build
.coverage
*.class

# Generated while building documentation.
doc/auto_examples
doc/modules
doc/reference/generated
doc/reference/algorithms/generated
doc/reference/classes/generated
doc/reference/readwrite/generated
doc/path.to.file

examples/advanced/edgelist.utf-8
examples/basic/grid.edgelist

# Generated when 'python setup_egg.py'
networkx.egg-info/

# Sublime Text project files
*.sublime-project
*.sublime-workspace

# Backup files
*.bak

# IPython Notebook Checkpoints
.ipynb_checkpoints/

# Vim's swap files
*.sw[op]

#Spyder project file
.spyderproject

<<<<<<< HEAD
# PyCharm idea files
=======
# PyCharm project file
>>>>>>> 4fbdf5f0
.idea<|MERGE_RESOLUTION|>--- conflicted
+++ resolved
@@ -45,9 +45,5 @@
 #Spyder project file
 .spyderproject
 
-<<<<<<< HEAD
-# PyCharm idea files
-=======
 # PyCharm project file
->>>>>>> 4fbdf5f0
 .idea