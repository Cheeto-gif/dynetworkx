Credits
-------

NetworkX was originally written by Aric Hagberg, Dan Schult, and Pieter Swart,
and has been developed with the help of many others.   

Thanks to Guido van Rossum for the idea of using Python for
implementing a graph data structure
http://www.python.org/doc/essays/graphs.html

Thanks to David Eppstein for the idea of representing a graph G so
that "for n in G" loops over the nodes in G and G[n] are node n's
neighbors.

Thanks to everyone who has improved NetworkX by contributing code,
bug reports (and fixes), documentation, and input on design, featues,
and the future of NetworkX.

Thanks especially to the following contributors:

 - Katy Bold contributed the Karate Club graph.
 - Hernan Rozenfeld added dorogovtsev_goltsev_mendes_graph and did 
   stress testing.
 - Brendt Wohlberg added examples from the Stanford GraphBase.
 - Jim Bagrow reported bugs in the search methods. 
 - Holly Johnsen helped fix the path based centrality measures. 
 - Arnar Flatberg fixed the graph laplacian routines.
 - Chris Myers suggested using None as a default datatype, suggested
   improvements for the IO routines, added grid generator index tuple
   labeling and associated routines, and reported bugs.
 - Joel Miller tested and improved the connected components methods
   fixed bugs and typos in the graph generators, and contributed
   the random clustered graph generator.
 - Keith Briggs sorted out naming issues for random graphs and
   wrote dense_gnm_random_graph.
 - Ignacio Rozada provided the Krapivsky-Redner graph generator.
 - Phillipp Pagel helped fix eccentricity etc. for disconnected graphs. 
 - Sverre Sundsdal contributed bidirectional shortest path and
   Dijkstra routines, s-metric computation and graph generation  
 - Ross M. Richardson contributed the expected degree graph generator
   and helped test the pygraphviz interface.
 - Christopher Ellison implemented the VF2 isomorphism algorithm
   and is a core developer.
 - Eben Kenah contributed the strongly connected components and
   DFS functions.
 - Sasha Gutfriend contributed edge betweenness algorithms.
 - Udi Weinsberg helped develop intersection and difference operators.
 - Matteo Dell'Amico wrote the random regular graph generator.
 - Andrew Conway contributed ego_graph, eigenvector centrality,
   line graph and much more.
 - Raf Guns wrote the GraphML writer.
 - Salim Fadhley and Matteo Dell'Amico contributed the A* algorithm.
 - Fabrice Desclaux contributed the Matplotlib edge labeling code.
 - Arpad Horvath fixed the barabasi_albert_graph() generator.
 - Minh Van Nguyen contributed the connected_watts_strogatz_graph()
   and documentation for the Graph and MultiGraph classes.
 - Willem Ligtenberg contributed the directed scale free graph
   generator.
 - Loïc Séguin-C. contributed the Ford-Fulkerson max flow and min cut 
   algorithms, and ported all of NetworkX to Python3.  He is a 
   NetworkX core developer.
 - Paul McGuire improved the performance of the GML data parser.
 - Jesus Cerquides contributed the chordal graph algorithms.
 - Ben Edwards contributed tree generating functions, the rich club 
   coefficient algorithm, the graph product functions, and a whole lot
   of other useful nuts and bolts.
 - Jon Olav Vik contributed cycle finding algorithms.
 - Hugh Brown improved the words.py example from the n^2 algorithm.
 - Ben Reilly contributed the shapefile reader and writer.
 - Leo Lopes contributed the maximal independent set algorithm.
 - Jordi Torrents contributed the bipartite clustering, bipartite
   node redundancy, square clustering, bipartite projection
   articulation point, and flow-based connectivity algorithms.  
 - Dheeraj M R contributed the distance-regular testing algorithm
 - Franck Kalala contributed the subgraph_centrality and communicability 
   algorithms
 - Simon Knight improved the GraphML functions to handle yEd/yfiles data,
   and to handle types correctly.
 - Conrad Lee contributed the k-clique community finding algorithm.
 - Sérgio Nery Simões wrote the function for finding all simple paths,
   and all shortest paths.
 - Robert King contributed union, disjoint union, compose, and intersection
   operators that work on lists of graphs.
 - Nick Mancuso wrote the approximation algorithms for dominating set,
   edge dominating set, independent set, max clique, and min-weighted
   vertex cover.
<<<<<<< HEAD
 - Brian Cloteaux contributed the linear-time graphicality tests and Havel-Hakimi graph generators
 - Alejandro Weinstein contributed the directed Laplacian code
 - Dustin Smith wrote the dictionary to numpy array function
 - Mathieu Larose sped up the topological sort code
 - Vincent Gauthier contributed the Katz centrality algorithm
 - Sérgio Nery Simões developed the code for finding all simple paths
=======
 - Alejandro Weinstein contributed the directed Laplacian function
 - Mathieu Larose speed up the topological sort algorithms
 - Dustin Smith conrtributed the dict to numpy array functions
>>>>>>> 0eba8662
<|MERGE_RESOLUTION|>--- conflicted
+++ resolved
@@ -84,15 +84,9 @@
  - Nick Mancuso wrote the approximation algorithms for dominating set,
    edge dominating set, independent set, max clique, and min-weighted
    vertex cover.
-<<<<<<< HEAD
  - Brian Cloteaux contributed the linear-time graphicality tests and Havel-Hakimi graph generators
  - Alejandro Weinstein contributed the directed Laplacian code
  - Dustin Smith wrote the dictionary to numpy array function
  - Mathieu Larose sped up the topological sort code
  - Vincent Gauthier contributed the Katz centrality algorithm
- - Sérgio Nery Simões developed the code for finding all simple paths
-=======
- - Alejandro Weinstein contributed the directed Laplacian function
- - Mathieu Larose speed up the topological sort algorithms
- - Dustin Smith conrtributed the dict to numpy array functions
->>>>>>> 0eba8662
+ - Sérgio Nery Simões developed the code for finding all simple paths